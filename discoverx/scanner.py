--- conflicted
+++ resolved
@@ -272,62 +272,4 @@
             GROUP BY catalog, database, table, column, rule_name
         """
 
-<<<<<<< HEAD
-        return strip_margin(sql)
-
-
-@dataclass
-class Classifier:
-    classification_threshold: float
-    scan_result: ScanResult
-    classified_result: pd.DataFrame = field(init=False)
-
-    def __post_init__(self):
-        self.classified_result = self.scan_result.df[
-            self.scan_result.df["frequency"] > self.classification_threshold
-        ]
-
-    @property
-    def n_classified_columns(self) -> int:
-        return len(self.classified_result[["catalog", "database", "table", "column"]].drop_duplicates())
-
-    @property
-    def rule_match_str(self) -> str:
-        rule_match_counts = []
-        df_summary = self.classified_result.groupby(["rule_name"]).agg({"frequency": "count"})
-        df_summary = df_summary.reset_index()  # make sure indexes pair with number of rows
-        for _, row in df_summary.iterrows():
-            rule_match_counts.append(f"            <li>{row['frequency']} {row['rule_name']} columns</li>")
-        return "\n".join(rule_match_counts)
-
-    @property
-    def summary_html(self) -> str:
-        # Summary
-        classified_cols = self.classified_result.copy()
-        classified_cols.index = pd.MultiIndex.from_frame(classified_cols[["catalog", "database", "table", "column"]])
-        summary_html_table = classified_cols[["rule_name", "frequency"]].to_html()
-
-        return f"""
-        <h2>Result summary</h2>
-        <p>
-          I've been able to classify {self.n_classified_columns} out of {self.scan_result.n_scanned_columns} columns.
-        </p>
-        <p>
-          I've found:
-          <ul>
-            {self.rule_match_str}
-          </ul>
-        </p>
-        <p>
-          To be more precise:
-        </p>
-        {summary_html_table}
-        <p>
-          You can see the full classification output with 'dx.scan_result'.
-        </p>
-
-
-        """
-=======
-        return strip_margin(sql)
->>>>>>> e44ae55e
+        return strip_margin(sql)