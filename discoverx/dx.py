from pyspark.sql import SparkSession
import pyspark.sql.functions as func
from typing import List, Optional, Union
from discoverx import logging
from discoverx.common.helper import strip_margin
from discoverx.msql import Msql
from discoverx.rules import Rules, Rule
from discoverx.scanner import Scanner
from discoverx.classification import Classifier


class DX:
    """DiscoverX scans and searches your lakehouse
    DiscoverX scans your data for patterns which have been pre-defined
    as rules. You can either use standard rules which come with
    DiscoverX or define and add custom rules.
    Attributes:
        custom_rules (List[Rule], Optional): Custom rules which will be
            used to detect columns with corresponding patterns in your
            data
        classification_threshold (float, optional):
            The threshold which will associate a column with a specific
            rule and classify accordingly. The minimum and maximum
            threshold values which can be specified are 0 and 1
            respectively. The former corresponds to none of the records
            for that column conforming to the given rule while the
            latter means that all records conform.
    """

    def __init__(
        self,
        custom_rules: Optional[List[Rule]] = None,
        classification_threshold: float = 0.95,
        spark: Optional[SparkSession] = None,
        classification_table_name: str = "_discoverx.classification.tags",
    ):

        if spark is None:
            spark = SparkSession.getActiveSession()
        self.spark = spark
        self.logger = logging.Logging()

        self.rules = Rules(custom_rules=custom_rules)
<<<<<<< HEAD
        self.classification_threshold = self._validate_classification_threshold(
            classification_threshold
=======
        self.column_type_classification_threshold = (
            self._validate_classification_threshold(
                column_type_classification_threshold
            )
>>>>>>> e44ae55e
        )
        self.classification_table_name = classification_table_name

        self.uc_enabled = self.spark.conf.get(
            "spark.databricks.unityCatalog.enabled", "false"
        )

        self.scanner: Optional[Scanner] = None
        self.classifier: Optional[Classifier] = None

        self.intro()

    def intro(self):
        # TODO: Decide on how to do the introduction
        intro_text = """
        <h1>Hi there, I'm DiscoverX.</h1>

        <p>
          I'm here to help you discover data that matches a set of rules in your lakehouse.<br />
          You can scan a sample of 10000 rows per table from your entire lakehouse by using
        </p>
        <pre><code>dx.scan()</code></pre>
        <p>
          For more detailed instructions, use
        </p>
        <pre><code>help(DX)</code></pre>
        """

        missing_uc_text = """
        <h1 style="color: red">Uch! DiscoverX needs Unity Catalog to be enabled</h1>

        <p>
          Please make sure you have Unity Catalog enabled, and that you are running a Cluster that supports Unity Catalog.
        </p>
        """

        if self.uc_enabled == "true":
            self.logger.friendlyHTML(intro_text)
        else:
            self.logger.friendlyHTML(missing_uc_text)

    def help(self):
        snippet1 = strip_margin(
            """
          dx.help()  # This will show you this help message

          dx.intro() # This will show you a short introduction to me

          dx.display_rules() # This will show you the rules that are available to you

          dx.scan()  # This will scan your lakehouse for data that matches a set of rules
        """
        )

        snippet2 = strip_margin(
            """
          dx.scan(output_table="default.discoverx_results")     # Saves the results in 'discoverx_results' table

          dx.scan(catalogs="*", databases="prod_*", tables="*") # Only scans in databases that start with `prod_`

          dx.scan(databases='prod_*', rules=['phone_number'])   # Only scans for phone numbers in databases that start with `prod_`

          dx.scan(sample_size=100)                              # Samples only 100 rows per table

          dx.scan(sample_size=None)                             # Scan each table for the entire content
        """
        )

        text = f"""
        <h2>I'm glad you asked for help.</h2> 
        <p>
          Here are some things you can do with me:
        </p>
        <pre><code>{snippet1}</code></pre>

        <p>
          Examples of dx.scan() usage: 
        </p>
            
        <pre><code>{snippet2}</code></pre>
        """
        self.logger.friendlyHTML(text)

    def display_rules(self):
        text = self.rules.get_rules_info()
        self.logger.friendlyHTML(text)

    def scan(
        self,
        catalogs="*",
        databases="*",
        tables="*",
        rules="*",
        sample_size=10000,
        what_if: bool = False,
    ):
        self.scanner = Scanner(
            self.spark,
            self.rules,
            catalogs=catalogs,
            databases=databases,
            tables=tables,
            rule_filter=rules,
            sample_size=sample_size,
            what_if=what_if,
        )

        self.scanner.scan()
        self.classify(self.classification_threshold)

    def classify(self, classification_threshold: float):
        if self.scanner is None:
            raise Exception(
                "You first need to scan your lakehouse using Scanner.scan()"
            )
        if self.scanner.scan_result is None:
            raise Exception(
                "Your scan did not finish successfully. Please consider rerunning Scanner.scan()"
            )

<<<<<<< HEAD
        self.classifier = Classifier(classification_threshold, self.scanner.scan_result)
=======
        self.classifier = Classifier(
            column_type_classification_threshold,
            self.scanner,
            self.spark,
            self.classification_table_name,
        )
>>>>>>> e44ae55e

        self.logger.friendlyHTML(self.classifier.summary_html)

    def inspect(self):
        self.classifier.inspect()
        self.classifier.inspection_tool.display()

    def publish(self, publish_uc_tags=False):
        # save tags
        self.classifier.publish(publish_uc_tags=publish_uc_tags)

    def search(self,
               search_term: Optional[str] = None,
               search_tags: Optional[Union[List[str], str]] = None,
               catalog: str = "*",
               database: str = "*",
               table: str = "*",
               ):

        if (search_term is None) and (search_tags is None):
            raise ValueError("Neither search_term nor search_tags have been provided. At least one of them need to be specified.")

        if (search_term is not None) and (not isinstance(search_term, str)):
            raise ValueError(f"The search_term type {type(search_term)} is not valid. Either None or a string have to be provided.")

        if search_tags is None:
            self.logger.friendly("You did not provide any tags to be searched. "
                                 "We will try to auto-detect matching rules for the given search term")
            search_matching_rules = self.rules.match_search_term(search_term)
            self.logger.friendly(f"Discoverx will search your lakehouse using the tags {search_matching_rules}")
        elif isinstance(search_tags, str):
            search_matching_rules = [search_tags]
        elif isinstance(search_tags, list) and all(isinstance(elem, str) for elem in search_tags):
            search_matching_rules = search_tags
        else:
            raise ValueError(f"The provided search_tags {search_tags} have the wrong type. Please provide"
                             f" either a str or List[str].")

        sql_filter = [f"[{rule_name}] = '{search_term}'" for rule_name in search_matching_rules]
        from_statement = "named_struct(" + ', '.join([f"'{rule_name}', named_struct('column', '[{rule_name}]', 'value', [{rule_name}])" for rule_name in search_matching_rules]) + ") AS search_result"
        namespace_statement = ".".join([catalog, database, table])
        if search_term is None:
            where_statement = ""
        else:
            where_statement = f"WHERE {' OR '.join(sql_filter)}"

        return self.msql_experimental(f"SELECT {from_statement}, to_json(struct(*)) AS row_content FROM {namespace_statement} {where_statement}")

    def msql_experimental(self, msql: str, what_if: bool = False):

        self.logger.debug(f"Executing msql: {msql}")

        msql_builder = Msql(msql)

        # check if classification is available
        # Check for more specific exception
        try:
            classification_result_pdf = (
                self.spark.sql(f"SELECT * FROM {self.classification_table_name}")
                .filter(func.col("current") == True)
                .filter(func.col("tag_status") == "active")
                .select(
                    func.col("table_catalog").alias("catalog"),
                    func.col("table_schema").alias("database"),
                    func.col("table_name").alias("table"),
                    func.col("column_name").alias("column"),
                    "rule_name",
                ).toPandas()
            )
        except Exception:
            raise Exception("Classification is not available")

        sql_rows = msql_builder.build(classification_result_pdf)

        if what_if:
            self.logger.friendly(f"SQL that would be executed:")

            for sql_row in sql_rows:
                self.logger.friendly(sql_row.sql)

            return None
        else:
            self.logger.debug(f"Executing SQL:\n{sql_rows}")
            return msql_builder.execute_sql_rows(sql_rows, self.spark)

    def results(self):
        self.logger.friendly("Here are the results:")
        # self.explorer.scan_summary()
        # self.explorer.scan_details()

    def _validate_classification_threshold(self, threshold) -> float:
        """Validate that threshold is in interval [0,1]
        Args:
            threshold (float): The threshold value to be validated
        Returns:
            float: The validated threshold value
        """
        if (threshold < 0) or (threshold > 1):
            error_msg = f"classification_threshold has to be in interval [0,1]. Given value is {threshold}"
            self.logger.error(error_msg)
            raise ValueError(error_msg)
        return threshold<|MERGE_RESOLUTION|>--- conflicted
+++ resolved
@@ -41,15 +41,11 @@
         self.logger = logging.Logging()
 
         self.rules = Rules(custom_rules=custom_rules)
-<<<<<<< HEAD
-        self.classification_threshold = self._validate_classification_threshold(
-            classification_threshold
-=======
-        self.column_type_classification_threshold = (
+
+        self.classification_threshold = (
             self._validate_classification_threshold(
-                column_type_classification_threshold
-            )
->>>>>>> e44ae55e
+                classification_threshold
+            )
         )
         self.classification_table_name = classification_table_name
 
@@ -170,16 +166,13 @@
                 "Your scan did not finish successfully. Please consider rerunning Scanner.scan()"
             )
 
-<<<<<<< HEAD
-        self.classifier = Classifier(classification_threshold, self.scanner.scan_result)
-=======
+
         self.classifier = Classifier(
-            column_type_classification_threshold,
+            classification_threshold,
             self.scanner,
             self.spark,
             self.classification_table_name,
         )
->>>>>>> e44ae55e
 
         self.logger.friendlyHTML(self.classifier.summary_html)
 
