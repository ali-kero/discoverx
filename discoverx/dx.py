import pandas as pd
from pyspark.sql import SparkSession
from pyspark.sql.functions import lit
from typing import List, Optional
from discoverx import logging
from discoverx.common.helper import strip_margin
from discoverx.msql import Msql
from discoverx.rules import Rules, Rule
from discoverx.config import TableInfo
<<<<<<< HEAD
from discoverx.scanner import Scanner, Classifier
=======
from discoverx.data_model import DataModel
from discoverx.sql_builder import SqlBuilder
from functools import reduce
>>>>>>> 3fcb6006


class DX:
    """DiscoverX scans and searches your lakehouse
    DiscoverX scans your data for patterns which have been pre-defined
    as rules. You can either use standard rules which come with
    DiscoverX or define and add custom rules.
    Attributes:
        custom_rules (List[Rule], Optional): Custom rules which will be
            used to detect columns with corresponding patterns in your
            data
        column_type_classification_threshold (float, optional):
            The threshold which will associate a column with a specific
            rule and classify accordingly. The minimum and maximum
            threshold values which can be specified are 0 and 1
            respectively. The former corresponds to none of the records
            for that column conforming to the given rule while the
            latter means that all records conform.
    """

    def __init__(
        self,
        custom_rules: Optional[List[Rule]] = None,
        column_type_classification_threshold: float = 0.95,
        spark: Optional[SparkSession] = None,
    ):

        if spark is None:
            spark = SparkSession.getActiveSession()
        self.spark = spark
        self.logger = logging.Logging()

        self.rules = Rules(custom_rules=custom_rules)
        self.column_type_classification_threshold = self._validate_classification_threshold(
            column_type_classification_threshold
        )
        self.database: Optional[str] = None  # TODO: for later use

        self.uc_enabled = self.spark.conf.get("spark.databricks.unityCatalog.enabled", "false")

        self.scanner: Optional[Scanner] = None
        self.classifier: Optional[Classifier] = None

        self.intro()

    def intro(self):
        # TODO: Decide on how to do the introduction
        intro_text = """
        <h1>Hi there, I'm DiscoverX.</h1>

        <p>
          I'm here to help you discover data that matches a set of rules in your lakehouse.<br />
          You can scan a sample of 10000 rows per table from your entire lakehouse by using
        </p>
        <pre><code>dx.scan()</code></pre>
        <p>
          For more detailed instructions, use
        </p>
        <pre><code>help(DX)</code></pre>
        """

        missing_uc_text = """
        <h1 style="color: red">Uch! DiscoverX needs Unity Catalog to be enabled</h1>

        <p>
          Please make sure you have Unity Catalog enabled, and that you are running a Cluster that supports Unity Catalog.
        </p>
        """

        if self.uc_enabled == "true":
            self.logger.friendlyHTML(intro_text)
        else:
            self.logger.friendlyHTML(missing_uc_text)

    def help(self):
        snippet1 = strip_margin(
            """
          dx.help()  # This will show you this help message

          dx.intro() # This will show you a short introduction to me

          dx.display_rules() # This will show you the rules that are available to you

          dx.scan()  # This will scan your lakehouse for data that matches a set of rules
        """
        )

        snippet2 = strip_margin(
            """
          dx.scan(output_table="default.discoverx_results")     # Saves the results in 'discoverx_results' table

          dx.scan(catalogs="*", databases="prod_*", tables="*") # Only scans in databases that start with `prod_`

          dx.scan(databases='prod_*', rules=['phone_number'])   # Only scans for phone numbers in databases that start with `prod_`

          dx.scan(sample_size=100)                              # Samples only 100 rows per table

          dx.scan(sample_size=None)                             # Scan each table for the entire content
        """
        )

        text = f"""
        <h2>I'm glad you asked for help.</h2> 
        <p>
          Here are some things you can do with me:
        </p>
        <pre><code>{snippet1}</code></pre>

        <p>
          Examples of dx.scan() usage: 
        </p>
            
        <pre><code>{snippet2}</code></pre>
        """
        self.logger.friendlyHTML(text)

    def display_rules(self):
        text = self.rules.get_rules_info()
        self.logger.friendlyHTML(text)

    def scan(self, catalogs="*", databases="*", tables="*", rules="*", sample_size=10000, what_if: bool = False):
        self.scanner = Scanner(
            self.spark,
            self.rules,
            catalogs=catalogs,
            databases=databases,
            tables=tables,
            rule_filter=rules,
            sample_size=sample_size,
            what_if=what_if,
        )

        self.scanner.scan()
        self.classify(self.column_type_classification_threshold)

    def classify(self, column_type_classification_threshold: float):
        if self.scanner is None:
            raise Exception("You first need to scan your lakehouse using Scanner.scan()")
        if self.scanner.scan_result is None:
            raise Exception("Your scan did not finish successfully. Please consider rerunning Scanner.scan()")

        self.classifier = Classifier(column_type_classification_threshold, self.scanner.scan_result)

        self.logger.friendlyHTML(self.classifier.summary_html)

    def msql(self, msql: str, what_if: bool = False):

        if self.scanner.scan_result is None:
            message = "You need to run 'dx.scan()' before you can run 'dx.msql()'"
            self.logger.friendly(message)
            raise Exception(message)

        self.logger.debug(f"Executing msql: {msql}")

        msql_builder = Msql(msql)
<<<<<<< HEAD
        sql = msql_builder.build(self.classifier)

        if what_if:
            self.logger.friendly(f"SQL that would be executed:\n{sql}")
=======
        sqls = msql_builder.build(self.scan_result, self.column_type_classification_threshold)

        if (what_if):
            self.logger.friendly(f"SQL that would be executed:")
            for sql in sqls:
                self.logger.friendly(sql)
>>>>>>> 3fcb6006
            return None
        else:
            self.logger.debug(f"Executing SQL:\n{sqls}")
            if len(sqls) == 1:
                return self.spark.sql(sqls[0])
            else:
                reusults = [self.spark.sql(sql).withColumn("sql", lit(sql)) for sql in sqls]
                return reduce(lambda x, y: x.union(y), reusults)

    def results(self):
        self.logger.friendly("Here are the results:")
        # self.explorer.scan_summary()
        # self.explorer.scan_details()

    def _validate_classification_threshold(self, threshold) -> float:
        """Validate that threshold is in interval [0,1]
        Args:
            threshold (float): The threshold value to be validated
        Returns:
            float: The validated threshold value
        """
        if (threshold < 0) or (threshold > 1):
            error_msg = f"column_type_classification_threshold has to be in interval [0,1]. Given value is {threshold}"
            self.logger.error(error_msg)
            raise ValueError(error_msg)
        return threshold

    def _validate_database(self):
        """Validate that output table exists, otherwise raise error"""
        if not self.spark.catalog.databaseExists(self.database):
            db_error = f"The given database {self.database} does not exist."
            self.logger.error(db_error)
            raise ValueError(db_error)<|MERGE_RESOLUTION|>--- conflicted
+++ resolved
@@ -7,13 +7,8 @@
 from discoverx.msql import Msql
 from discoverx.rules import Rules, Rule
 from discoverx.config import TableInfo
-<<<<<<< HEAD
 from discoverx.scanner import Scanner, Classifier
-=======
-from discoverx.data_model import DataModel
-from discoverx.sql_builder import SqlBuilder
 from functools import reduce
->>>>>>> 3fcb6006
 
 
 class DX:
@@ -169,19 +164,15 @@
         self.logger.debug(f"Executing msql: {msql}")
 
         msql_builder = Msql(msql)
-<<<<<<< HEAD
-        sql = msql_builder.build(self.classifier)
+
+        sqls = msql_builder.build(self.classifier)
 
         if what_if:
             self.logger.friendly(f"SQL that would be executed:\n{sql}")
-=======
-        sqls = msql_builder.build(self.scan_result, self.column_type_classification_threshold)
-
-        if (what_if):
-            self.logger.friendly(f"SQL that would be executed:")
+
             for sql in sqls:
                 self.logger.friendly(sql)
->>>>>>> 3fcb6006
+
             return None
         else:
             self.logger.debug(f"Executing SQL:\n{sqls}")
