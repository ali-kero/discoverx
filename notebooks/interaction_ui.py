--- conflicted
+++ resolved
@@ -255,33 +255,3 @@
 
 # COMMAND ----------
 
-<<<<<<< HEAD
-# MAGIC %md
-# MAGIC ## Search
-# MAGIC 
-# MAGIC This command can be used to search inside the content of tables.
-# MAGIC 
-# MAGIC If the tables have ben scanned before, the search will restrict the scope to only the columns that could contain the search term based on the avaialble rules.
-
-# COMMAND ----------
-
-# dx.search("erni@databricks.com", databases="prod_*") # This will only search inside columns tagged with dx_email.
-# dx.search("127.0.0.1", databases="prod_*") # This will only search inside columns tagged as dx_ip_address.
-# dx.search("127.0.0.1", restrict_to_matched_rules=False) # This not use tags to restrict the columns to search 
-
-
-# COMMAND ----------
-
-# MAGIC %md
-# MAGIC ## Tagging
-
-# COMMAND ----------
-
-# dx.tag_columns(rule_match_frequency_table=None, classification_threshold=0.95) # This will show the SQL commands to apply tags from the temp view discoverx_temp_rule_match_frequency_table
-
-# dx.tag_columns(rule_match_frequency_table="", yes_i_am_sure=True) # This will apply the tags 
-
-# COMMAND ----------
-
-=======
->>>>>>> e44ae55e
